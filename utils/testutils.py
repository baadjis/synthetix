<<<<<<< HEAD
from utils.deployutils import mine_tx, W3


def current_block_time(block_num=None):
    if block_num is None:
        block_num = W3.eth.blockNumber
    return W3.eth.getBlock(block_num)['timestamp']

=======
from web3.utils.events import get_event_data
from eth_utils import event_abi_to_log_topic

from utils.deployutils import mine_tx
>>>>>>> 1fdfd4a6

def assertCallReverts(testcase, function):
    with testcase.assertRaises(ValueError) as error:
        function.call()
    testcase.assertTrue("revert" in error.exception.args[0]['message'])
    testcase.assertEqual(-32000, error.exception.args[0]['code'])


def assertTransactionReverts(testcase, function, caller, gas=5000000):
    with testcase.assertRaises(ValueError) as error:
        mine_tx(function.transact({'from': caller, 'gas': gas}))
    testcase.assertTrue("revert" in error.exception.args[0]['message'])
    testcase.assertEqual(-32000, error.exception.args[0]['code'])


def assertReverts(testcase, function, *args):
	with testcase.assertRaises(ValueError) as error:
		function(*args)
	testcase.assertTrue("revert" in error.exception.args[0]['message'])
	testcase.assertEqual(-32000, error.exception.args[0]['code'])

<<<<<<< HEAD

def assertClose(testcase, actual, expected, precision=5, msg=''):
    if expected == 0:
        if actual == 0:
            # this should always pass
            testcase.assertEqual(actual, expected)
        else:
            testcase.assertAlmostEqual(
                expected/actual,
                1,
                places=precision,
                msg=msg+f'\n{actual} ≉ {expected}'
            )
    else:
        testcase.assertAlmostEqual(
            actual/expected,
            1,
            places=precision,
            msg=msg+f'\n{actual} ≉ {expected}'
        )
=======
def generate_topic_event_map(abi):
    events = {}
    for e in abi:
        try:
            if e['type'] == 'event':
                events[event_abi_to_log_topic(e)] = e
        except:
            pass
    return events

def get_event_data_from_log(topic_event_map, log):
    try:
        return get_event_data(topic_event_map[log.topics[0]], log)
    except KeyError:
        return None
>>>>>>> 1fdfd4a6
<|MERGE_RESOLUTION|>--- conflicted
+++ resolved
@@ -1,18 +1,7 @@
-<<<<<<< HEAD
-from utils.deployutils import mine_tx, W3
-
-
-def current_block_time(block_num=None):
-    if block_num is None:
-        block_num = W3.eth.blockNumber
-    return W3.eth.getBlock(block_num)['timestamp']
-
-=======
 from web3.utils.events import get_event_data
 from eth_utils import event_abi_to_log_topic
 
 from utils.deployutils import mine_tx
->>>>>>> 1fdfd4a6
 
 def assertCallReverts(testcase, function):
     with testcase.assertRaises(ValueError) as error:
@@ -34,28 +23,6 @@
 	testcase.assertTrue("revert" in error.exception.args[0]['message'])
 	testcase.assertEqual(-32000, error.exception.args[0]['code'])
 
-<<<<<<< HEAD
-
-def assertClose(testcase, actual, expected, precision=5, msg=''):
-    if expected == 0:
-        if actual == 0:
-            # this should always pass
-            testcase.assertEqual(actual, expected)
-        else:
-            testcase.assertAlmostEqual(
-                expected/actual,
-                1,
-                places=precision,
-                msg=msg+f'\n{actual} ≉ {expected}'
-            )
-    else:
-        testcase.assertAlmostEqual(
-            actual/expected,
-            1,
-            places=precision,
-            msg=msg+f'\n{actual} ≉ {expected}'
-        )
-=======
 def generate_topic_event_map(abi):
     events = {}
     for e in abi:
@@ -70,5 +37,4 @@
     try:
         return get_event_data(topic_event_map[log.topics[0]], log)
     except KeyError:
-        return None
->>>>>>> 1fdfd4a6
+        return None