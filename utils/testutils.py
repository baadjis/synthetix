--- conflicted
+++ resolved
@@ -1,4 +1,6 @@
-<<<<<<< HEAD
+from web3.utils.events import get_event_data
+from eth_utils import event_abi_to_log_topic
+
 from utils.deployutils import mine_tx, W3
 
 
@@ -7,27 +9,6 @@
         block_num = W3.eth.blockNumber
     return W3.eth.getBlock(block_num)['timestamp']
 
-=======
-from web3.utils.events import get_event_data
-from eth_utils import event_abi_to_log_topic
-
-from utils.deployutils import mine_tx
->>>>>>> 1fdfd4a6
-
-def assertCallReverts(testcase, function):
-    with testcase.assertRaises(ValueError) as error:
-        function.call()
-    testcase.assertTrue("revert" in error.exception.args[0]['message'])
-    testcase.assertEqual(-32000, error.exception.args[0]['code'])
-
-
-def assertTransactionReverts(testcase, function, caller, gas=5000000):
-    with testcase.assertRaises(ValueError) as error:
-        mine_tx(function.transact({'from': caller, 'gas': gas}))
-    testcase.assertTrue("revert" in error.exception.args[0]['message'])
-    testcase.assertEqual(-32000, error.exception.args[0]['code'])
-
-<<<<<<< HEAD
 
 def assertClose(testcase, actual, expected, precision=5, msg=''):
     if expected == 0:
@@ -54,13 +35,9 @@
     with testcase.assertRaises(ValueError) as error:
         function(*args)
     testcase.assertTrue("revert" in error.exception.args[0]['message'])
-    testcase.assertEqual(-32000, error.exception.args[0]['code'])
-=======
-def assertReverts(testcase, function, args=[]):
-	with testcase.assertRaises(ValueError) as error:
-		function(*args)
-	testcase.assertTrue("revert" in error.exception.args[0]['message'])
-	testcase.assertEqual(-32000, error.exception.args[0]['code'])
+    # The ganache-cli 6.1.0 beta does not include the error code
+    # testcase.assertEqual(-32000, error.exception.args[0]['code'])
+
 
 def generate_topic_event_map(abi):
     events = {}
@@ -72,9 +49,9 @@
             pass
     return events
 
+
 def get_event_data_from_log(topic_event_map, log):
     try:
         return get_event_data(topic_event_map[log.topics[0]], log)
     except KeyError:
-        return None
->>>>>>> 1fdfd4a6
+        return None