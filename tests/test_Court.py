--- conflicted
+++ resolved
@@ -1,15 +1,6 @@
-<<<<<<< HEAD
-import unittest
-
-from utils.deployutils import attempt, compile_contracts, attempt_deploy, mine_txs, UNIT, MASTER, \
-    fast_forward, DUMMY, take_snapshot, restore_snapshot, fresh_account, fresh_accounts, to_seconds, W3
-from utils.testutils import assertReverts, assertClose, block_time
-from utils.testutils import generate_topic_event_map, get_event_data_from_log
-from utils.testutils import ZERO_ADDRESS
-
-=======
+
 from utils.deployutils import (
-    UNIT, MASTER, DUMMY,
+    UNIT, MASTER, DUMMY, W3,
     attempt, attempt_deploy, compile_contracts, mine_txs,
     fast_forward, to_seconds,
     take_snapshot, restore_snapshot,
@@ -17,10 +8,10 @@
 )
 from utils.testutils import (
     HavvenTestCase, block_time,
-    generate_topic_event_map, get_event_data_from_log,
+    get_event_data_from_log,
     ZERO_ADDRESS
 )
->>>>>>> 6114f460
+
 from tests.contract_interfaces.court_interface import PublicCourtInterface
 from tests.contract_interfaces.havven_interface import PublicHavvenInterface
 from tests.contract_interfaces.nomin_interface import NominInterface
@@ -44,8 +35,10 @@
     @classmethod
     def deployContracts(cls):
         print("Deployment Initiated. \n")
-
-<<<<<<< HEAD
+        sources = ["tests/contracts/PublicCourt.sol",
+                   "contracts/Nomin.sol",
+                   "tests/contracts/PublicHavven.sol"]
+
         compiled = attempt(compile_contracts, [sources], "Compiling contracts...")
         court_abi = compiled['PublicCourt']['abi']
         nomin_abi = compiled['Nomin']['abi']
@@ -79,40 +72,8 @@
 
     @classmethod
     def setUpClass(cls):
-        cls.assertReverts = assertReverts
-        cls.assertClose = assertClose
-
         cls.havven_proxy, cls.proxied_havven, cls.nomin_proxy, cls.proxied_nomin, cls.havven_contract, cls.nomin_contract, cls.court_contract, cls.nomin_abi, cls.court_abi = cls.deployContracts()
 
-        # Event stuff
-        cls.court_event_dict = generate_topic_event_map(cls.court_abi)
-        cls.nomin_event_dict = generate_topic_event_map(cls.nomin_abi)
-
-=======
-        havven_contract, hvn_txr = attempt_deploy(cls.compiled, 'PublicHavven', MASTER, [ZERO_ADDRESS, MASTER, MASTER])
-        nomin_contract, nom_txr = attempt_deploy(cls.compiled, 'Nomin',
-                                                 MASTER,
-                                                 [havven_contract.address, MASTER, ZERO_ADDRESS])
-        court_contract, court_txr = attempt_deploy(cls.compiled, 'PublicCourt',
-                                                   MASTER,
-                                                   [havven_contract.address, nomin_contract.address,
-                                                    MASTER])
-
-        txs = [havven_contract.functions.setNomin(nomin_contract.address).transact({'from': MASTER}),
-               nomin_contract.functions.setCourt(court_contract.address).transact({'from': MASTER})]
-        attempt(mine_txs, [txs], "Linking contracts... ")
-
-        print("\nDeployment complete.\n")
-        return havven_contract, nomin_contract, court_contract
-
-    @classmethod
-    def setUpClass(cls):
-        sources = ["tests/contracts/PublicCourt.sol",
-                   "contracts/Nomin.sol",
-                   "tests/contracts/PublicHavven.sol"]
-        cls.setUpHavvenTestClass(sources, event_primary="Court") 
-        cls.havven_contract, cls.nomin_contract, cls.court_contract = cls.deployContracts()
->>>>>>> 6114f460
         cls.court = PublicCourtInterface(cls.court_contract)
         cls.havven = PublicHavvenInterface(cls.havven_contract)
         cls.nomin = NominInterface(cls.nomin_contract)
