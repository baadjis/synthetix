--- conflicted
+++ resolved
@@ -33,7 +33,6 @@
 import "./ExternStateToken.sol";
 import "./FeePool.sol";
 import "./Synthetix.sol";
-import "./ISynth.sol";
 
 contract Synth is ExternStateToken {
 
@@ -59,11 +58,7 @@
         require(address(_synthetix) != 0, "_synthetix cannot be 0");
         require(address(_feePool) != 0, "_feePool cannot be 0");
         require(_owner != 0, "_owner cannot be 0");
-<<<<<<< HEAD
-        require(_synthetix.synths(_currencyKey) == ISynth(0), "Currency key is already in use");
-=======
         require(_synthetix.synths(_currencyKey) == address(0), "Currency key is already in use");
->>>>>>> 20dbae8e
 
         feePool = _feePool;
         synthetix = _synthetix;
