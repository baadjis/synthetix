--- conflicted
+++ resolved
@@ -464,18 +464,11 @@
         // Price staleness check occurs inside the call to purchaseEtherCost.
         require(n >= MINIMUM_PURCHASE_dec &&
                 msg.value == purchaseCostEther(n));
-<<<<<<< HEAD
         address messageSender = proxy.messageSender();
-        // sub requires that nominPool >= n
-        nominPool = safeSub(nominPool, n);
+        // sub requires that nominPool_dec >= n
+        nominPool_dec = safeSub(nominPool_dec, n);
         state.setBalance(messageSender, safeAdd(state.balanceOf(messageSender), n));
         Purchase(messageSender, messageSender, n, msg.value);
-=======
-        // sub requires that nominPool_dec >= n
-        nominPool_dec = safeSub(nominPool_dec, n);
-        state.setBalance(msg.sender, safeAdd(state.balanceOf(msg.sender), n));
-        Purchase(msg.sender, msg.sender, n, msg.value);
->>>>>>> 8fa74175
     }
 
     /* Sends n nomins to the pool from the sender, in exchange for
@@ -504,17 +497,10 @@
         address messageSender = proxy.messageSender();
 
         // sub requires that the balance is greater than n
-<<<<<<< HEAD
         state.setBalance(messageSender, safeSub(state.balanceOf(messageSender), n));
-        nominPool = safeAdd(nominPool, n);
+        nominPool_dec = safeAdd(nominPool_dec, n);
         Sale(messageSender, messageSender, n, proceeds);
         messageSender.transfer(proceeds);
-=======
-        state.setBalance(msg.sender, safeSub(state.balanceOf(msg.sender), n));
-        nominPool_dec = safeAdd(nominPool_dec, n);
-        Sale(msg.sender, msg.sender, n, proceeds);
-        msg.sender.transfer(proceeds);
->>>>>>> 8fa74175
     }
 
     /* Lock nomin purchase function in preparation for destroying the contract.
