pragma solidity 0.4.25;

/**
 * @title SynthetixEscrow interface
 */
interface ISynthetixEscrow {
<<<<<<< HEAD
    function balanceOf(address account) external view returns (uint);
=======
    function balanceOf(address account) public view returns (uint);
>>>>>>> 55a7876e
}<|MERGE_RESOLUTION|>--- conflicted
+++ resolved
@@ -4,9 +4,5 @@
  * @title SynthetixEscrow interface
  */
 interface ISynthetixEscrow {
-<<<<<<< HEAD
-    function balanceOf(address account) external view returns (uint);
-=======
     function balanceOf(address account) public view returns (uint);
->>>>>>> 55a7876e
 }